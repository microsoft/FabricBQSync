# Fabric Sync for BigQuery

This project is provided as an accelerator to help synchronize or migrate data from Google BigQuery to Fabric. The primary use cases for this accelerator are:
 - BigQuery customers who wish to continue to leverage their existing investments and data estate while optimizing their PowerBI experience and reducing overall analytics TCO
 - BigQuery customers who wish to migrate all or part of their data estate to Microsoft Fabric

<<<<<<< HEAD
# v2.1 
Version 2.1 adds support for:
- Lakehouse Schemas (Fabric Preview)
- Mirrored Database/Open Mirroring (Fabric Preview)
- CDC APPEND and CDC Load Strategies (BigQuery Preview)
- Shared metastore support
- Installer Updates
	- Automatic mapping Notebook configuration
	- Create/Configure Fabric Spark Environment
- Inline/Automatic Upgrades for v2.0 and greater
- New defaults:
	- <code>use_cdc</code> enabled by default
	- GCP API <code>use_standard_api</code> enabled by default
	- Optimization <code>use_approximate_row_counts</code> enabled by default

# Getting Started
=======
# Getting Started for New Installs
>>>>>>> 1247803d

The accelerator includes an automated installer that can set up your Fabric workspace and install all required dependencies automatically. To use the installer:
1. Download the current version Installer notebook
2. Import the installer into your Fabric Workspace
3. Attach the installer to a Lakehouse within the Workspace
4. Upload your GCP Service Account credential json file to OneLake
5. Update the configuration parameters:
	- <code>loader_name</code> – custom name for the sync operation used in dashboards/reports (ex: HR Data Sync, BQ Sales Transaction Mirror)
	- <code>metadata_lakehouse</code> - name of the lakehouse used to drive the Fabric Sync process
	- <code>target_lakehouse</code> - name of the lakehouse where your BQ data will be synced to
	- <code>gcp_project_id</code> - the GCP billing project id that contains the in-scope dataset
	- <code>gcp_dataset_id</code> - the target BQ dataset name/id
	- <code>gcp_credential_path</code> - the File API Path to your JSON credential file (Example: /lakehouse/default/Files/my-credential-file.json")
	- <code>enable_schemas</code> - flag to enable Fabric lakehouse schemas (Schemas REQUIRED for Mirrored Databases)
	- <code>target_type</code> - Fabric LAKEHOUSE or MIRRORED_DATABASE
	- <code>create_spark_environment</code> - flag to create a Fabric Spark environment as part of installation
	- <code>spark_environment_name</code> - name for Fabric Spark Environment item
6. Run the installer notebook

The installer performs the following actions:
- Creates the Fabric Sync metadata Lakehouse, if it does not exist
- Creates the Fabric Sync mirror target (LAKEHOUSE or MIRRORED_DATABASE), if it does not exist
- Creates the metadata tables and required metadata
- Downloads the correct version of your BQ Spark connector based on your configured spark runtime
- Creates an initial default user configuration file based on your config parameters
- Creates a Fabric Spark Environment with required libraries, if configured
- Installs a fully configured and ready-to-run Fabric-Sync-Notebook into your workspace

# Upgrading to Current Version

The accelerator now includes an upgrade utility to simplify the process of upgrading your existing BQ Sync instance to the most current version. The upgrade utility handles major and minor updates. To use the upgrade utility:
1. Download the current version Upgrade notebook
2. Import the Upgrade notebook into your Fabric Workspace
3. Attach the Upgrade notebook to your BQ Sync metadata Lakehouse
4. Update the notebook parameters to point to your current configuration file.
5. Run te upgrade process

The upgrade process performs the following actions:
- Migrates your current configuration file (when necessary). Note that new features/capabilities are turned off by default. Your current configuration file is cloned and is not overwritten.
- Updates the BQ Sync metastore (when necessary). When schema changes are made to the BQ Sync metastore, the metastore is Optimized as part of the upgrade process.
- Downloads the current version of the BQ Sync package. If you are using environments or have otherwise optimized your environment it may be necessary to manually update your package repository.
- Downloads the current version of the Big Query spark connector (when available/necessary)
- Installed a new version of the BQ Sync notebook, mapped to the new configuration, python package and spark connector
  
# Project Overview

For many of our customers, the native mirroring capabilities in Fabric are one of the most exciting features of the platform. While Fabric currently supports a growing number of different mirroring sources, BigQuery is not yet supported. This current gap in capabilities is the foundation of this accelerator.

The goal of this accelerator is to simplify the process of synchronizing data from Google BigQuery to Microsoft Fabric with an emphasis on reliability, performance, and cost optimization. The accelerator is implemented using Spark (PySpark) using many concepts common to an ETL framework. The accelerator is more than just an ETL framework however in that it uses BigQuery metadata to solve for the most optimal way to synchronize data between the two platforms.

# Features & Capabilities

Within the accelerator there is an ever-growing set of capabilities that either offer feature parity or enhance & optimize the overall synchronization process. Below is an overview of some of the core capabilities:
- Multi-Project/Multi-Dataset sync support
- Table pattern-match filters to filter (include/exclude) during discovery
- Table & Partition expiration based on BigQuery configuration
- Synching support for Views & Materialized Views
- Support for handling tables with required partition filters
- BigQuery connector configuration for alternative billing and materialization targets
- Rename BigQuery tables and map to specific Lakehouse targets
- Rename or convert data types using table-level column mapping
- Shape BigQuery source with an alternate source sql query and/or source predicate
- Complex-type (STRUCT/ARRAY) handling/flattening
- Support for Delta schema evolution for evolving BigQuery table/view schemas
- Override BigQuery native partitioning with a partitioning schema optimized for the Lakehouse (Delta partitioning)
- Automatic Lakehouse table maintenance on synced tables
- Detailed process telemetry that tracks data movement and pairs with native Delta Time Travel capabilities

# Contributing

This project welcomes contributions and suggestions.  Most contributions require you to agree to a
Contributor License Agreement (CLA) declaring that you have the right to, and actually do, grant us
the rights to use your contribution. For details, visit https://cla.opensource.microsoft.com.

When you submit a pull request, a CLA bot will automatically determine whether you need to provide
a CLA and decorate the PR appropriately (e.g., status check, comment). Simply follow the instructions
provided by the bot. You will only need to do this once across all repos using our CLA.

This project has adopted the [Microsoft Open Source Code of Conduct](https://opensource.microsoft.com/codeofconduct/).
For more information see the [Code of Conduct FAQ](https://opensource.microsoft.com/codeofconduct/faq/) or
contact [opencode@microsoft.com](mailto:opencode@microsoft.com) with any additional questions or comments.

# Trademarks

This project may contain trademarks or logos for projects, products, or services. Authorized use of Microsoft 
trademarks or logos is subject to and must follow 
[Microsoft's Trademark & Brand Guidelines](https://www.microsoft.com/en-us/legal/intellectualproperty/trademarks/usage/general).
Use of Microsoft trademarks or logos in modified versions of this project must not cause confusion or imply Microsoft sponsorship.
Any use of third-party trademarks or logos are subject to those third-party's policies.<|MERGE_RESOLUTION|>--- conflicted
+++ resolved
@@ -4,7 +4,6 @@
  - BigQuery customers who wish to continue to leverage their existing investments and data estate while optimizing their PowerBI experience and reducing overall analytics TCO
  - BigQuery customers who wish to migrate all or part of their data estate to Microsoft Fabric
 
-<<<<<<< HEAD
 # v2.1 
 Version 2.1 adds support for:
 - Lakehouse Schemas (Fabric Preview)
@@ -21,9 +20,6 @@
 	- Optimization <code>use_approximate_row_counts</code> enabled by default
 
 # Getting Started
-=======
-# Getting Started for New Installs
->>>>>>> 1247803d
 
 The accelerator includes an automated installer that can set up your Fabric workspace and install all required dependencies automatically. To use the installer:
 1. Download the current version Installer notebook
